--- conflicted
+++ resolved
@@ -4,36 +4,13 @@
 # This source code is licensed under the MIT license found in the
 # LICENSE file in the root directory of this source tree.
 
-<<<<<<< HEAD
-=======
-import os
 import copy
->>>>>>> b49eba45
 import unittest
 import parlai.utils.testing as testing_utils
 
 
 @testing_utils.skipUnlessGPU
 class TestDistributed(unittest.TestCase):
-<<<<<<< HEAD
-    def test_generator_distributed(self):
-        valid, test = testing_utils.distributed_train_model(
-            dict(
-                task='integration_tests:nocandidate',
-                model='transformer/generator',
-                optimizer='adamax',
-                learningrate=7e-3,
-                batchsize=32,
-                validation_every_n_epochs=5,
-                num_epochs=20,
-                n_layers=1,
-                n_heads=1,
-                ffn_size=32,
-                embedding_size=32,
-                beam_size=1,
-            )
-        )
-=======
     _base_config = dict(
         task='integration_tests:nocandidate',
         model='transformer/generator',
@@ -54,32 +31,8 @@
     def setUp(self):
         print(f'[Setting up test {self._testMethodName}]')
 
-    def tearDown(self):
-        # we need to de-initialize the distributed world, otherwise other
-        # tests will they're we're distributed when we're really not.
-        dist.destroy_process_group()
-
-    def _distributed_train_model(self, opt):
-        with testing_utils.tempdir() as tmpdir:
-            if 'model_file' not in opt:
-                opt['model_file'] = os.path.join(tmpdir, 'model')
-            if 'dict_file' not in opt:
-                opt['dict_file'] = os.path.join(tmpdir, 'model.dict')
-
-            parser = mp_train.setup_args()
-            popt = _forced_parse(parser, opt)
-
-            # we need a prebuilt dictionary
-            parser = build_dict.setup_args()
-            build_dict.build_dict(popt)
-
-            valid, test = mp_train.launch_and_train(popt, 31337)
-
-        return (valid, test)
-
     def test_generator_distributed(self):
-        valid, test = self._distributed_train_model(self._base_config)
->>>>>>> b49eba45
+        valid, test = testing_utils.distributed_train_model(self._base_config)
 
         self.assertLessEqual(valid['ppl'], 1.20)
         self.assertGreaterEqual(valid['bleu-4'], 0.95)
@@ -97,7 +50,7 @@
         config['task'] = 'integration_tests:nocandidate,integration_tests:multiturn'
         config['dynb'] = 'full'
         config['skip_generation'] = 'true'
-        valid, test = self._distributed_train_model(config)
+        valid, test = testing_utils.distributed_train_model(config)
 
         self.assertLessEqual(valid['ppl'], 1.20)
         self.assertLessEqual(test['ppl'], 1.20)
@@ -112,7 +65,7 @@
         config = copy.deepcopy(self._base_config)
         config['validation_max_exs'] = 90
         config['short_final_eval'] = True
-        valid, test = self._distributed_train_model(config)
+        valid, test = testing_utils.distributed_train_model(config)
 
         # Tests that DialogData.get() is doing the right thing
         # Ensure no duplication of examples among workers
@@ -129,7 +82,7 @@
     def test_distributed_eval_stream_mode(self):
         config = copy.deepcopy(self._base_config)
         config['datatype'] = 'train:stream'
-        valid, test = self._distributed_train_model(config)
+        valid, test = testing_utils.distributed_train_model(config)
 
         # Tests that StreamDialogData.get() is doing the right thing
         # Ensure no duplication of examples among workers
@@ -143,7 +96,7 @@
         config['validation_max_exs'] = 90
         config['short_final_eval'] = True
 
-        valid, test = self._distributed_train_model(config)
+        valid, test = testing_utils.distributed_train_model(config)
 
         # Tests that StreamDialogData.get() is doing the right thing
         # Ensure no duplication of examples among workers
