--- conflicted
+++ resolved
@@ -351,7 +351,6 @@
         pass
 
 
-<<<<<<< HEAD
 class ForkedPdb(pdb.Pdb):
     """
     A Pdb subclass that may be used from a forked multiprocessing child.
@@ -366,7 +365,8 @@
             pdb.Pdb.interaction(self, *args, **kwargs)
         finally:
             sys.stdin = _stdin
-=======
+
+
 def nice_report(report):
     from parlai.core.metrics import Metric
 
@@ -378,7 +378,6 @@
             v = round_sigfigs(v, 4)
         output[k] = v
     return output
->>>>>>> 72c304fa
 
 
 def round_sigfigs(x: Union[float, 'torch.Tensor'], sigfigs=4) -> float:
