--- conflicted
+++ resolved
@@ -390,10 +390,6 @@
         self._load_lens()
 
     def __getitem__(self, index):
-<<<<<<< HEAD
-        index %= self.num_episodes()
-=======
->>>>>>> dfd9271b
         return index, self.data[index]
 
     def __len__(self):
@@ -421,17 +417,11 @@
 class ParlAIConcatDataset(ConcatDataset):
     """Override to set num_eps and num_exs"""
 
-<<<<<<< HEAD
-    def num_episodes(self):
-        return sum(d.num_episodes() for d in self.datasets)
-
-=======
     @lru_cache(maxsize=1)
     def num_episodes(self):
         return sum(d.num_episodes() for d in self.datasets)
 
     @lru_cache(maxsize=1)
->>>>>>> dfd9271b
     def num_examples(self):
         return sum(d.num_examples() for d in self.datasets)
 
