#!/usr/bin/env python3

# Copyright (c) Facebook, Inc. and its affiliates.
# This source code is licensed under the MIT license found in the
# LICENSE file in the root directory of this source tree.

"""
Common Abstract classes for many agents.

This module provides a set of basic agents:

    ``Agent(object)``
    base class for all other agents, implements the ``observe()`` method
    which receives an observation/action dict and the ``act()`` method which
    returns a dict in response.

    ``Teacher(Agent)``
    also implements the ``report()`` method for returning metrics. All ParlAI
    tasks implement the ``Teacher`` class.

    ``MultiTaskTeacher(Teacher)``
    creates a set of teachers based on a task string passed to the ``Teacher``,
    creating multiple teachers within it and alternating between them.

All agents are initialized with the following parameters:

    ``opt`` -- contains any options needed to set up the agent. This generally contains
    all command-line arguments recognized from ``core.params``, as well as other
    options that might be set through the framework to enable certain modes.

    ``shared`` (optional) -- if not ``None``, contains any shared data used to construct
    this particular instantiation of the agent. This data might have been
    initialized by another agent, so that different agents can share the same
    data (possibly in different Processes).

This module also provides a utility method:

    ``create_task_agents(str)``: instantiate task-specific agents (e.g. a teacher)
    from a given task string (e.g. 'babi:task1k:1' or 'squad'). Used by
    ``MultiTaskTeacher``.
"""

from parlai.core.build_data import modelzoo_path
from parlai.core.loader import load_agent_module
from parlai.core.loader import register_agent  # noqa: F401
from parlai.core.opt import Opt
from parlai.utils.misc import warn_once
import parlai.utils.logging as logging
from parlai.utils.io import PathManager


NOCOPY_ARGS = [
    'datapath',  # never use the datapath from an opt dump
    'batchindex',  # this saved variable can cause trouble if we switch to BS=1 at test time
]


class Agent(object):
    """
    Base class for all other agents.
    """

    def __init__(self, opt: Opt, shared=None):
        if not hasattr(self, 'id'):
            self.id = 'agent'
        if not hasattr(self, 'opt'):
            self.opt = opt
        self.observation = None

    def observe(self, observation):
        """
        Receive an observation/action dict.
        """
        self.observation = observation
        return observation

    def act(self):
        """
        Return an observation/action dict based upon given observation.
        """
        if hasattr(self, 'observation') and self.observation is not None:
            logging.info(f'agent received observation:\n{self.observation}')

        t = {}
        t['text'] = 'hello, teacher!'
        logging.info(f'agent sending message:\n{t}')
        return t

    def getID(self):
        """
        Return the agent ID.
        """
        return self.id

    def epoch_done(self):
        """
        Return whether the epoch is done or not.

        :rtype: boolean
        """
        return False

    def reset(self):
        """
        Reset the agent, clearing its observation.

        Many subclasses implement additional reset logic.
        """
        self.observation = None

    def reset_metrics(self):
        """
        Reset any metrics reported by this agent.

        This is called to indicate metrics should start fresh, and is typically called
        between loggings or after a `report()`.
        """
        pass

    def save(self, path=None):
        """
        Save any parameters needed to recreate this agent from loaded parameters.

        Default implementation is no-op, but many subagents implement this logic.
        """
        pass

    def clone(self):
        """
        Make a shared copy of this agent.

        Should be the same as using create_agent_from_shared(.), but slightly easier.
        """
        return type(self)(self.opt, self.share())

    def share(self):
        """
        Share any parameters needed to create a shared version of this agent.

        Default implementation shares the class and the opt, but most agents will want
        to also add model weights, teacher data, etc. This especially useful for
        avoiding providing pointers to large objects to all agents in a batch.
        """
        shared = {}
        shared['class'] = type(self)
        shared['opt'] = self.opt
        return shared

    def shutdown(self):
        """
        Perform any final cleanup if needed.
        """
        pass

    @classmethod
    def upgrade_opt(cls, opt_from_disk: Opt):
        """
        Upgrade legacy options when loading an opt file from disk.

        This is primarily made available to provide a safe space to handle
        backwards-compatible behavior. For example, perhaps we introduce a
        new option today, which wasn't previously available. We can have the
        argument have a new default, but fall back to the "legacy" compatibility
        behavior if the option doesn't exist.

        ``upgrade_opt`` provides an opportunity for such checks for backwards
        compatibility. It is called shortly after loading the opt file from
        disk, and is called before the Agent is initialized.

        Other possible examples include:

            1. Renaming an option,
            2. Deprecating an old option,
            3. Splitting coupled behavior, etc.

        Implementations of ``upgrade_opt`` should conform to high standards,
        due to the risk of these methods becoming complicated and difficult to
        reason about. We recommend the following behaviors:

            1. ``upgrade_opt`` should only be used to provide backwards
            compatibility.  Other behavior should find a different location.
            2. Children should always call the parent's ``upgrade_opt`` first.
            3. ``upgrade_opt`` should always warn when an option was overwritten.
            4. Include comments annotating the date and purpose of each upgrade.
            5. Add an integration test which ensures your old work behaves
            appropriately.

        :param Opt opt_from_disk:
            The opt file, as loaded from the ``.opt`` file on disk.
        :return:
            The modified options
        :rtype:
            Opt
        """
        # 2019-07-11: currently a no-op.
        return opt_from_disk


def compare_init_model_opts(opt: Opt, curr_opt: Opt):
    """
    Print loud warning when `init_model` opts differ from previous configuration.
    """
    if opt.get('init_model') is None:
        return
    opt['init_model'] = modelzoo_path(opt['datapath'], opt['init_model'])
    optfile = opt['init_model'] + '.opt'
    if not PathManager.exists(optfile):
        return
    init_model_opt = Opt.load(optfile)

    extra_opts = {}
    different_opts = {}
    exempt_opts = [
        'model_file',
        'dict_file',
        'override',
        'starttime',
        'init_model',
        'batchindex',
    ]

    # search through init model opts
    for k, v in init_model_opt.items():
        if (
            k not in exempt_opts
            and k in init_model_opt
            and init_model_opt[k] != curr_opt.get(k)
        ):
            if isinstance(v, list):
                if init_model_opt[k] != list(curr_opt[k]):
                    different_opts[k] = ','.join([str(x) for x in v])
            else:
                different_opts[k] = v

    # search through opts to load
    for k, v in curr_opt.items():
        if k not in exempt_opts and k not in init_model_opt:
            if isinstance(v, list):
                extra_opts[k] = ','.join([str(x) for x in v])
            else:
                extra_opts[k] = v

    # print warnings
    extra_strs = ['{}: {}'.format(k, v) for k, v in extra_opts.items()]
    if extra_strs:
        logging.warn(
            'your model is being loaded with opts that do not '
            'exist in the model you are initializing the weights with: '
            '{}'.format(','.join(extra_strs))
        )

    different_strs = [
        '--{} {}'.format(k.replace('_', '-'), v) for k, v in different_opts.items()
    ]
    if different_strs:
        logging.warn(
            'your model is being loaded with opts that differ '
            'from the model you are initializing the weights with. Add the '
            'following args to your run command to change this: \n'
            '{}'.format(' '.join(different_strs))
        )


def create_agent_from_model_file(model_file, opt_overrides=None):
    """
    Load agent from model file if it exists.

    :param opt_overrides:
        An optional dict of option overrides can also be provided.
    :return:
        The agent
    """
    opt = Opt()
    opt = add_datapath_and_model_args(opt)
    opt = opt.fork(model_file=modelzoo_path(opt.get('datapath'), model_file))
    if opt_overrides is None:
        opt_overrides = {}
    opt = opt.fork(override=opt_overrides)
    return create_agent_from_opt_file(opt)


def create_agent_from_opt_file(opt: Opt):
    """
    Load agent options and module from file if opt file exists.

    Checks to see if file exists opt['model_file'] + ".opt"; if so, load up the
    options from the file and use that to create an agent, loading the model
    type from that file and overriding any options specified in that file when
    instantiating the agent.

    If that file does not exist, return None.
    """
    model_file = opt['model_file']
    optfile = model_file + '.opt'

    if not PathManager.exists(optfile):
        return None

    opt_from_file = Opt.load(optfile)

    # delete args that we do not want to copy over when loading the model
    for arg in NOCOPY_ARGS:
        if arg in opt_from_file:
            del opt_from_file[arg]

    # only override opts specified in 'override' dict
    to_override = {}
    if opt.get('override'):
        for k, v in opt['override'].items():
            if k in opt_from_file and str(v) != str(opt_from_file.get(k)):
                to_override[k] = v
                logging.warn(
                    f'Overriding opt["{k}"] to {v} (previously: {opt_from_file.get(k)})'
                )
    opt_from_file = opt_from_file.fork(**to_override)

    model_class = load_agent_module(opt_from_file['model'])

    if hasattr(model_class, 'upgrade_opt'):
        opt_from_file = model_class.upgrade_opt(opt_from_file)

    # add model arguments to opt_from_file if they aren't in opt_from_file already
<<<<<<< HEAD
    to_update = {k: v for k, v in opt.items() if k not in opt_from_file}
    to_update['model_file'] = model_file  # update model file path
    opt_from_file = opt_from_file.fork(**to_update)

    # update dict file path
    if not opt_from_file.get('dict_file'):
        opt_from_file = opt_from_file.fork(dict_file=model_file + '.dict')
=======
    for k, v in opt.items():
        if k not in opt_from_file:
            opt_from_file[k] = v

    # update model file path to the one set by opt
    opt_from_file['model_file'] = model_file
    # update init model path to the one set by opt
    # NOTE: this step is necessary when for example the 'init_model' is
    # set by the Train Loop (as is the case when loading from checkpoint)
    if opt.get('init_model') is not None:
        opt_from_file['init_model'] = opt['init_model']

    # update dict file path
    if not opt_from_file.get('dict_file'):
        old_dict_file = None
        opt_from_file['dict_file'] = model_file + '.dict'
>>>>>>> 4a90df71
    elif opt_from_file.get('dict_file') and not PathManager.exists(
        opt_from_file['dict_file']
    ):
        old_dict_file = opt_from_file['dict_file']
        opt_from_file = opt_from_file.fork(dict_file=model_file + '.dict')
    if not PathManager.exists(opt_from_file['dict_file']):
        warn_once(
            'WARNING: Neither the specified dict file ({}) nor the '
            '`model_file`.dict file ({}) exists, check to make sure either '
            'is correct. This may manifest as a shape mismatch later '
            'on.'.format(old_dict_file, opt_from_file['dict_file'])
        )

    # if we want to load weights from --init-model, compare opts with
    # loaded ones
    compare_init_model_opts(opt, opt_from_file)
    return model_class(opt_from_file)


def add_datapath_and_model_args(opt: Opt):
    # add datapath, it is missing
    from parlai.core.params import ParlaiParser, get_model_name

    parser = ParlaiParser(add_parlai_args=False)
    parser.add_parlai_data_path()
    # add model args if they are missing
    model = get_model_name(opt)
    if model is not None:
        parser.add_model_subargs(model)
    opt_parser = parser.parse_args([])
    return opt.fork(**{k: v for k, v in opt_parser.items() if k not in opt})


def create_agent(opt: Opt, requireModelExists=False):
    """
    Create an agent from the options ``model``, ``model_params`` and ``model_file``.

    The input is either of the form
    ``parlai.agents.ir_baseline.agents:IrBaselineAgent`` (i.e. the path
    followed by the class name) or else just ``ir_baseline`` which
    assumes the path above, and a class name suffixed with 'Agent'.

    If ``model-file`` is available in the options this function can also
    attempt to load the model from that location instead. This avoids having to
    specify all the other options necessary to set up the model including its
    name as they are all loaded from the options file if it exists (the file
    opt['model_file'] + '.opt' must exist and contain a pickled or json dict
    containing the model's options).
    """
    if opt.get('datapath', None) is None:
        opt = add_datapath_and_model_args(opt)

    if opt.get('model_file'):
        opt = opt.fork(model_file=modelzoo_path(opt.get('datapath'), opt['model_file']))
        if requireModelExists and not PathManager.exists(opt['model_file']):
            raise RuntimeError(
                'WARNING: Model file does not exist, check to make '
                'sure it is correct: {}'.format(opt['model_file'])
            )
        # Attempt to load the model from the model file first (this way we do
        # not even have to specify the model name as a parameter)
        model = create_agent_from_opt_file(opt)
        if model is not None:
            return model
        else:
            logging.info(f"No model with opt yet at: {opt['model_file']}(.opt)")

    if opt.get('model'):
        model_class = load_agent_module(opt['model'])
        # if we want to load weights from --init-model, compare opts with
        # loaded ones
        compare_init_model_opts(opt, opt)
        model = model_class(opt)
        if requireModelExists and hasattr(model, 'load') and not opt.get('model_file'):
            # double check that we didn't forget to set model_file on loadable model
            logging.warn('model_file unset but model has a `load` function.')
        return model
    else:
        raise RuntimeError('Need to set `model` argument to use create_agent.')


# Helper functions to create agent/agents given shared parameters
# returned from agent.share(). Useful for parallelism, sharing params, etc.
def create_agent_from_shared(shared_agent):
    """
    Instantiate an agent from the default `shared` params.

    :param shared_agent:
        should include an `opt` dictionary and agent `class`, along with
        whatever other parameters the agent needs to instantiate.
    """
    a = shared_agent['class'](shared_agent['opt'], shared_agent)
    return a


def create_agents_from_shared(shared):
    """
    Create agents based on shared data.

    :param shared: `list` of `dict` objects created by calling e.g.
        [a.share() for a in agents].

    Returns a list of instantiated agents.
    """
    shared_agents = []
    for shared_agent in shared:
        agent = create_agent_from_shared(shared_agent)
        shared_agents.append(agent)
    return shared_agents<|MERGE_RESOLUTION|>--- conflicted
+++ resolved
@@ -320,32 +320,18 @@
         opt_from_file = model_class.upgrade_opt(opt_from_file)
 
     # add model arguments to opt_from_file if they aren't in opt_from_file already
-<<<<<<< HEAD
     to_update = {k: v for k, v in opt.items() if k not in opt_from_file}
     to_update['model_file'] = model_file  # update model file path
-    opt_from_file = opt_from_file.fork(**to_update)
-
-    # update dict file path
-    if not opt_from_file.get('dict_file'):
-        opt_from_file = opt_from_file.fork(dict_file=model_file + '.dict')
-=======
-    for k, v in opt.items():
-        if k not in opt_from_file:
-            opt_from_file[k] = v
-
-    # update model file path to the one set by opt
-    opt_from_file['model_file'] = model_file
     # update init model path to the one set by opt
     # NOTE: this step is necessary when for example the 'init_model' is
     # set by the Train Loop (as is the case when loading from checkpoint)
     if opt.get('init_model') is not None:
-        opt_from_file['init_model'] = opt['init_model']
+        to_update['init_model'] = opt['init_model']
+    opt_from_file = opt_from_file.fork(**to_update)
 
     # update dict file path
     if not opt_from_file.get('dict_file'):
-        old_dict_file = None
-        opt_from_file['dict_file'] = model_file + '.dict'
->>>>>>> 4a90df71
+        opt_from_file = opt_from_file.fork(dict_file=model_file + '.dict')
     elif opt_from_file.get('dict_file') and not PathManager.exists(
         opt_from_file['dict_file']
     ):
