#!/usr/bin/env python3

# Copyright (c) Facebook, Inc. and its affiliates.
# This source code is licensed under the MIT license found in the
# LICENSE file in the root directory of this source tree.

import os
from tqdm import tqdm

import torch
from torch import nn

from itertools import islice
from parlai.core.torch_agent import TorchAgent, Output
from parlai.core.thread_utils import SharedTable
from parlai.core.utils import round_sigfigs, padded_3d, warn_once, padded_tensor
from parlai.core.distributed_utils import is_distributed


class TorchRankerAgent(TorchAgent):
    @classmethod
    def add_cmdline_args(cls, argparser):
        super(TorchRankerAgent, cls).add_cmdline_args(argparser)
        agent = argparser.add_argument_group('TorchRankerAgent')
        agent.add_argument(
            '-cands', '--candidates', type=str, default='inline',
<<<<<<< HEAD
            choices=['batch', 'inline', 'fixed', 'vocab', 'batch-all-cands'],
            help='The source of candidates during training '
                 '(see TorchRankerAgent._build_candidates() for details).')
        agent.add_argument(
            '-ecands', '--eval-candidates', type=str,
            choices=['batch', 'inline', 'fixed', 'vocab', 'batch-all-cands'],
            help='The source of candidates during evaluation (defaults to the same'
                 'value as --candidates if no flag is given)')
=======
            choices=['batch', 'inline', 'fixed'],
            help='The source of candidates during training '
                 '(see TorchRankerAgent._build_candidates() for details).')
        agent.add_argument(
            '-ecands', '--eval-candidates', type=str, default='inline',
            choices=['batch', 'inline', 'fixed', 'vocab'],
            help='The source of candidates during evaluation (defaults to '
                 'inline candidates).')
>>>>>>> 3ca57049
        agent.add_argument(
            '-fcp', '--fixed-candidates-path', type=str,
            help='A text file of fixed candidates to use for all examples, one '
                 'candidate per line')
        agent.add_argument(
            '--fixed-candidate-vecs', type=str, default='reuse',
            help='One of "reuse", "replace", or a path to a file with vectors '
                 'corresponding to the candidates at --fixed-candidates-path. '
                 'The default path is a /path/to/model-file.<cands_name>, where '
                 '<cands_name> is the name of the file (not the full path) passed by '
                 'the flag --fixed-candidates-path. By default, this file is created '
                 'once and reused. To replace it, use the "replace" option.')
        agent.add_argument(
            '--encode-candidate-vecs', type='bool', default=False,
            help='Cache and save the encoding of the candidate vecs. This '
                 'might be used when interacting with the model in real time '
                 'or evaluating on fixed candidate set when the encoding of '
                 'the candidates is independent of the input.')
        agent.add_argument(
            '--train-predict', type='bool', default=False,
            help='Get predictions and calculate mean rank during the train '
                 'step. Turning this on may slow down training.'
        )
        agent.add_argument(
            '--cap-num-predictions', type=int, default=100,
            help='Limit to the number of predictions in output.text_candidates')
        agent.add_argument(
            '--ignore-bad-candidates', type='bool', default=False,
            help='Ignore examples for which the label is not present in the '
                 'label candidates. Default behavior results in RuntimeError. ')

    def __init__(self, opt, shared=None):
        # Must call _get_model_file() first so that paths are updated if necessary
        # (e.g., a .dict file)
        model_file, opt = self._get_model_file(opt)
        opt['rank_candidates'] = True
        super().__init__(opt, shared)

        if shared:
            self.model = shared['model']
            self.metrics = shared['metrics']
            states = None
        else:
            self.metrics = {'loss': 0.0, 'examples': 0, 'rank': 0,
                            'train_accuracy': 0.0}
            self.build_model()
            if model_file:
                print('Loading existing model parameters from ' + model_file)
                states = self.load(model_file)
            else:
                states = {}

        self.rank_loss = nn.CrossEntropyLoss(reduce=True, size_average=False)
        if self.use_cuda:
            self.model.cuda()
            self.rank_loss.cuda()

        # Vectorize and save fixed/vocab candidates once upfront if applicable
        self.set_fixed_candidates(shared)
        self.set_vocab_candidates(shared)

        if shared:
            # We don't use get here because hasattr is used on optimizer later.
            if 'optimizer' in shared:
                self.optimizer = shared['optimizer']
        else:
            optim_params = [p for p in self.model.parameters() if p.requires_grad]
            self.init_optim(
                optim_params,
                states.get('optimizer'), states.get('optimizer_type')
            )
            self.build_lr_scheduler(states)

        if shared is None and is_distributed():
            self.model = torch.nn.parallel.DistributedDataParallel(
                self.model,
                device_ids=[self.opt['gpu']],
                broadcast_buffers=False,
            )

    def score_candidates(self, batch, cand_vecs):
        """Given a batch and candidate set, return scores (for ranking)"""
        raise NotImplementedError(
            'Abstract class: user must implement score()')

    def build_model(self):
        """Build a new model (implemented by children classes)"""
        raise NotImplementedError(
            'Abstract class: user must implement build_model()')

    def get_batch_train_metrics(self, scores):
        batchsize = scores.size(0)
        # get accuracy
        targets = scores.new_empty(batchsize).long()
        targets = torch.arange(batchsize, out=targets)
        nb_ok = (scores.max(dim=1)[1] == targets).float().sum().item()
        self.metrics['train_accuracy'] += nb_ok
        # calculate mean rank
        above_dot_prods = scores - scores.diag().view(-1, 1)
        rank = (above_dot_prods > 0).float().sum().item()
        self.metrics['rank'] += rank

    def get_train_preds(self, scores, label_inds, cands, cand_vecs):
        # TODO: speed these calculations up
        batchsize = scores.size(0)
        _, ranks = scores.sort(1, descending=True)
        for b in range(batchsize):
            rank = (ranks[b] == label_inds[b]).nonzero().item()
            self.metrics['rank'] += 1 + rank

        # Get predictions but not full rankings for the sake of speed
        if cand_vecs.dim() == 2:
            preds = [cands[ordering[0]] for ordering in ranks]
        elif cand_vecs.dim() == 3:
            preds = [cands[i][ordering[0]] for i, ordering in enumerate(ranks)]
        return Output(preds)

    def is_valid(self, obs):
        """Override from TorchAgent."""
        if not self.opt.get('ignore_bad_candidates', False):
            return super().is_valid(obs)

        if 'text_vec' not in obs and 'image' not in obs:
            return False

        # skip examples for which the set of label candidates do not
        # contain the label
        if 'labels_vec' in obs and 'label_candidates_vecs' in obs:
            cand_vecs = obs['label_candidates_vecs']
            label_vec = obs['labels_vec']
            matches = [x for x in cand_vecs if torch.equal(x, label_vec)]
            if len(matches) == 0:
                warn_once(
                    'At least one example has a set of label candidates that '
                    'does not contain the label.'
                )
                return False

        return True

    def train_step(self, batch):
        """Train on a single batch of examples."""
        if batch.text_vec is None:
            return
        batchsize = batch.text_vec.size(0)
        self.model.train()
        self.zero_grad()

        cands, cand_vecs, label_inds = self._build_candidates(
            batch, source=self.opt['candidates'], mode='train')
        scores = self.score_candidates(batch, cand_vecs)
        loss = self.rank_loss(scores, label_inds)

        # Update loss
        self.metrics['loss'] += loss.item()
        self.metrics['examples'] += batchsize
        loss.backward()
        self.update_params()

        # Get train predictions
        if self.opt['candidates'] == 'batch':
            self.get_batch_train_metrics(scores)
            return Output()
        if not self.opt.get('train_predict', False):
            warn_once(
                "Some training metrics are omitted for speed. Set the flag "
                "`--train-predict` to calculate train metrics."
            )
            return Output()
        return self.get_train_preds(scores, label_inds, cands, cand_vecs)

    def eval_step(self, batch):
        """Evaluate a single batch of examples."""
        if batch.text_vec is None:
            return
        batchsize = batch.text_vec.size(0)
        self.model.eval()

        cands, cand_vecs, label_inds = self._build_candidates(
            batch, source=self.opt['eval_candidates'], mode='eval')

        scores = self.score_candidates(batch, cand_vecs)
        _, ranks = scores.sort(1, descending=True)

        # Update metrics
        if label_inds is not None:
            loss = self.rank_loss(scores, label_inds)
            self.metrics['loss'] += loss.item()
            self.metrics['examples'] += batchsize
            for b in range(batchsize):
                rank = (ranks[b] == label_inds[b]).nonzero().item()
                self.metrics['rank'] += 1 + rank

        ranks = ranks.cpu()
        max_preds = self.opt['cap_num_predictions']
        cand_preds = []
        for i, ordering in enumerate(ranks):
            if cand_vecs.dim() == 2:
                cand_list = cands
            elif cand_vecs.dim() == 3:
                cand_list = cands[i]
            if len(ordering) != len(cand_list):
                # ignore padding
                true_ordering = [x for x in ordering if x < len(cand_list)]
                ordering = true_ordering
            # using a generator instead of a list comprehension allows
            # to cap the number of elements.
            cand_preds_generator = (cand_list[rank] for rank in ordering)
            cand_preds.append(list(islice(cand_preds_generator, max_preds)))

        preds = [cand_preds[i][0] for i in range(batchsize)]
        return Output(preds, cand_preds)

    def _set_label_cands_vec(self, *args, **kwargs):
        """Sets the 'label_candidates_vec' field in the observation.

        Useful to override to change vectorization behavior"""
        obs = args[0]
        cands_key = ('candidates' if 'labels' in obs else
                     'eval_candidates' if 'eval_labels' in obs else None)
        if (cands_key is None or
                self.opt[cands_key] not in ['inline', 'batch-all-cands']):
            # vectorize label candidates if and only if we are using inline
            # candidates
            return obs
        return super()._set_label_cands_vec(*args, **kwargs)

    def _build_candidates(self, batch, source, mode):
        """Build a candidate set for this batch

        :param batch: a Batch object (defined in torch_agent.py)
        :param source: the source from which candidates should be built, one of
            ['batch', 'batch-all-cands', 'inline', 'fixed']
        :param mode: 'train' or 'eval'

        :return: tuple of tensors (label_inds, cands, cand_vecs)
            label_inds: A [bsz] LongTensor of the indices of the labels for each
                example from its respective candidate set
            cands: A [num_cands] list of (text) candidates
                OR a [batchsize] list of such lists if source=='inline'
            cand_vecs: A padded [num_cands, seqlen] LongTensor of vectorized candidates
                OR a [batchsize, num_cands, seqlen] LongTensor if source=='inline'

        Possible sources of candidates:
            * batch: the set of all labels in this batch
                Use all labels in the batch as the candidate set (with all but the
                example's label being treated as negatives).
                Note: with this setting, the candidate set is identical for all
                examples in a batch. This option may be undesirable if it is possible
                for duplicate labels to occur in a batch, since the second instance of
                the correct label will be treated as a negative.
            * batch-all-cands: the set of all candidates in this batch
                Use all candidates in the batch as candidate set.
                Note 1: This can result in a very large number of
                        of candidates.
                Note 2: In this case we will deduplicate candidates.
                Note 3: just like with 'batch' the candidate set is identical
                        for all examples in a batch.
            * inline: batch_size lists, one list per example
                If each example comes with a list of possible candidates, use those.
                Note: With this setting, each example will have its own candidate set.
            * fixed: one global candidate list, provided in a file from the user
                If self.fixed_candidates is not None, use a set of fixed candidates for
                all examples.
                Note: this setting is not recommended for training unless the
                universe of possible candidates is very small.
            * vocab: one global candidate list, extracted from the vocabulary with the
                exception of self.NULL_IDX.
        """
        label_vecs = batch.label_vec  # [bsz] list of lists of LongTensors
        label_inds = None
        batchsize = batch.text_vec.shape[0]

        if label_vecs is not None:
            assert label_vecs.dim() == 2

        if source == 'batch':
            warn_once(
                '[ Executing {} mode with batch labels as set of candidates. ]'
                ''.format(mode)
            )
            if batchsize == 1:
                warn_once(
                    "[ Warning: using candidate source 'batch' and observed a "
                    "batch of size 1. This may be due to uneven batch sizes at "
                    "the end of an epoch. ]"
                )
            if label_vecs is None:
                raise ValueError(
                    "If using candidate source 'batch', then batch.label_vec cannot be "
                    "None.")

            cands = batch.labels
            cand_vecs = label_vecs
            label_inds = label_vecs.new_tensor(range(batchsize))

        elif source == 'batch-all-cands':
            warn_once(
                '[ Executing {} mode with all candidates provided in the batch ]'
                ''.format(mode)
            )
            if batch.candidate_vecs is None:
                raise ValueError(
                    "If using candidate source 'batch-all-cands', then batch."
                    "candidate_vecs cannot be None. If your task does not have "
                    "inline candidates, consider using one of "
                    "--{m}={{'batch','fixed','vocab'}}."
                    "".format(m='candidates' if mode == 'train' else 'eval-candidates'))
            # initialize the list of cands with the labels
            cands = []
            all_cands_vecs = []
            # dictionary used for deduplication
            cands_to_id = {}
            for i, cands_for_sample in enumerate(batch.candidates):
                for j, cand in enumerate(cands_for_sample):
                    if cand not in cands_to_id:
                        cands.append(cand)
                        cands_to_id[cand] = len(cands_to_id)
                        all_cands_vecs.append(batch.candidate_vecs[i][j])
            cand_vecs, _ = padded_tensor(all_cands_vecs, self.NULL_IDX,
                                         use_cuda=self.use_cuda)
            label_inds = label_vecs.new_tensor([cands_to_id[label]
                                                for label in batch.labels])

        elif source == 'inline':
            warn_once(
                '[ Executing {} mode with provided inline set of candidates ]'
                ''.format(mode)
            )
            if batch.candidate_vecs is None:
                raise ValueError(
                    "If using candidate source 'inline', then batch.candidate_vecs "
                    "cannot be None. If your task does not have inline candidates, "
                    "consider using one of --{m}={{'batch','fixed','vocab'}}."
                    "".format(m='candidates' if mode == 'train' else 'eval-candidates'))

            cands = batch.candidates
            cand_vecs = padded_3d(batch.candidate_vecs, self.NULL_IDX,
                                  use_cuda=self.use_cuda)
            if label_vecs is not None:
                label_inds = label_vecs.new_empty((batchsize))
                for i, label_vec in enumerate(label_vecs):
                    label_vec_pad = (label_vec.new_zeros(cand_vecs[i].size(1))
                                     .fill_(self.NULL_IDX))
                    if cand_vecs[i].size(1) < len(label_vec):
                        label_vec = label_vec[0:cand_vecs[i].size(1)]
                    label_vec_pad[0:label_vec.size(0)] = label_vec
                    label_inds[i] = self._find_match(
                        cand_vecs[i], label_vec_pad)

        elif source == 'fixed':
            warn_once(
                "[ Executing {} mode with a common set of fixed candidates "
                "(n = {}). ]".format(mode, len(self.fixed_candidates))
            )
            if self.fixed_candidates is None:
                raise ValueError(
                    "If using candidate source 'fixed', then you must provide the path "
                    "to a file of candidates with the flag --fixed-candidates-path")

            cands = self.fixed_candidates
            cand_vecs = self.fixed_candidate_vecs

            if label_vecs is not None:
                label_inds = label_vecs.new_empty((batchsize))
                for i, label_vec in enumerate(label_vecs):
                    label_vec_pad = (label_vec.new_zeros(cand_vecs[i].size(0))
                                     .fill_(self.NULL_IDX))
                    if cand_vecs[i].size(0) < len(label_vec):
                        label_vec = label_vec[0:cand_vecs[i].size(1)]
                    label_vec_pad[0:label_vec.size(0)] = label_vec
                    label_inds[i] = self._find_match(cand_vecs, label_vec_pad)

        elif source == 'vocab':
            warn_once(
                '[ Executing {} mode with tokens from vocabulary as candidates. ]'
                ''.format(mode)
            )
            cands = self.vocab_candidates
            cand_vecs = self.vocab_candidate_vecs
            # NOTE: label_inds is None here, as we will not find the label in
            # the set of vocab candidates

        return (cands, cand_vecs, label_inds)

    @staticmethod
    def _find_match(cand_vecs, label_vec):
        matches = ((cand_vecs == label_vec).sum(1) == cand_vecs.size(1)).nonzero()
        if len(matches) > 0:
            return matches[0]
        raise RuntimeError(
            'At least one of your examples has a set of label candidates '
            'that does not contain the label. To ignore this error '
            'set `--ignore-bad-candidates True`.'
        )

    def share(self):
        """Share model parameters."""
        shared = super().share()
        shared['model'] = self.model
        if self.opt.get('numthreads', 1) > 1 and isinstance(self.metrics, dict):
            torch.set_num_threads(1)
            # move metrics and model to shared memory
            self.metrics = SharedTable(self.metrics)
            self.model.share_memory()
        shared['metrics'] = self.metrics
        shared['fixed_candidates'] = self.fixed_candidates
        shared['fixed_candidate_vecs'] = self.fixed_candidate_vecs
        shared['vocab_candidates'] = self.vocab_candidates
        shared['vocab_candidate_vecs'] = self.vocab_candidate_vecs
        shared['optimizer'] = self.optimizer
        return shared

    def reset_metrics(self):
        """Reset metrics."""
        super().reset_metrics()
        self.metrics['examples'] = 0
        self.metrics['loss'] = 0.0
        self.metrics['rank'] = 0
        self.metrics['train_accuracy'] = 0.0

    def report(self):
        """Report loss and mean_rank from model's perspective."""
        base = super().report()
        m = {}
        examples = self.metrics['examples']
        if examples > 0:
            m['examples'] = examples
            m['loss'] = self.metrics['loss']
            m['mean_loss'] = self.metrics['loss'] / examples
            m['mean_rank'] = self.metrics['rank'] / examples
            if self.opt['candidates'] == 'batch':
                m['train_accuracy'] = self.metrics['train_accuracy'] / examples
        for k, v in m.items():
            # clean up: rounds to sigfigs and converts tensors to floats
            base[k] = round_sigfigs(v, 4)
        return base

    def _get_model_file(self, opt):
        model_file = None

        # first check load path in case we need to override paths
        if opt.get('init_model') and os.path.isfile(opt['init_model']):
            # check first for 'init_model' for loading model from file
            model_file = opt['init_model']

        if opt.get('model_file') and os.path.isfile(opt['model_file']):
            # next check for 'model_file', this would override init_model
            model_file = opt['model_file']

        if model_file is not None:
            # if we are loading a model, should load its dict too
            if (os.path.isfile(model_file + '.dict') or
                    opt['dict_file'] is None):
                opt['dict_file'] = model_file + '.dict'

        return model_file, opt

    def set_vocab_candidates(self, shared):
        """Load the tokens from the vocab as candidates

        self.vocab_candidates will contain a [num_cands] list of strings
        self.vocab_candidate_vecs will contain a [num_cands, 1] LongTensor
        """
        if shared:
            self.vocab_candidates = shared['vocab_candidates']
            self.vocab_candidate_vecs = shared['vocab_candidate_vecs']
        else:
            if 'vocab' in (self.opt['candidates'], self.opt['eval_candidates']):
                cands = []
                vecs = []
                for ind in range(1, len(self.dict)):
                    cands.append(self.dict.ind2tok[ind])
                    vecs.append(ind)
                self.vocab_candidates = cands
                self.vocab_candidate_vecs = torch.LongTensor(vecs).unsqueeze(1)
                print("[ Loaded fixed candidate set (n = {}) from vocabulary ]"
                      "".format(len(self.vocab_candidates)))
                if self.use_cuda:
                    self.vocab_candidate_vecs = self.vocab_candidate_vecs.cuda()
            else:
                self.vocab_candidates = None
                self.vocab_candidate_vecs = None

    def set_fixed_candidates(self, shared):
        """Load a set of fixed candidates and their vectors (or vectorize them here)

        self.fixed_candidates will contain a [num_cands] list of strings
        self.fixed_candidate_vecs will contain a [num_cands, seq_len] LongTensor

        See the note on the --fixed-candidate-vecs flag for an explanation of the
        'reuse', 'replace', or path options.

        Note: TorchRankerAgent by default converts candidates to vectors by vectorizing
        in the common sense (i.e., replacing each token with its index in the
        dictionary). If a child model wants to additionally perform encoding, it can
        overwrite the vectorize_fixed_candidates() method to produce encoded vectors
        instead of just vectorized ones.
        """
        if shared:
            self.fixed_candidates = shared['fixed_candidates']
            self.fixed_candidate_vecs = shared['fixed_candidate_vecs']
        else:
            opt = self.opt
            cand_path = opt['fixed_candidates_path']
            if ('fixed' in (opt['candidates'], opt['eval_candidates']) and
                    cand_path):

                # Load candidates
                print("[ Loading fixed candidate set from {} ]".format(cand_path))
                with open(cand_path, 'r') as f:
                    cands = [line.strip() for line in f.readlines()]

                # Load or create candidate vectors
                if os.path.isfile(opt['fixed_candidate_vecs']):
                    vecs_path = opt['fixed_candidate_vecs']
                    vecs = self.load_candidates(vecs_path)
                else:
                    setting = opt['fixed_candidate_vecs']
                    model_dir, model_file = os.path.split(self.opt['model_file'])
                    model_name = os.path.splitext(model_file)[0]
                    cands_name = os.path.splitext(os.path.basename(cand_path))[0]
                    vecs_path = os.path.join(
                        model_dir, '.'.join([model_name, cands_name, 'vecs']))
                    if setting == 'reuse' and os.path.isfile(vecs_path):
                        vecs = self.load_candidates(vecs_path)
                    else:  # setting == 'replace' OR generating for the first time
                        vecs = self.make_candidate_vecs(cands)
                        self.save_candidates(vecs, vecs_path)

                self.fixed_candidates = cands
                self.fixed_candidate_vecs = vecs
                if self.use_cuda:
                    self.fixed_candidate_vecs = self.fixed_candidate_vecs.cuda()

                if self.opt.get('encode_candidate_vecs', False):
                    enc_path = os.path.join(
                        model_dir, '.'.join([model_name, cands_name, 'encs']))
                    if setting == 'reuse' and os.path.isfile(enc_path):
                        encs = self.load_candidates(
                            enc_path, cand_type='encodings')
                    else:
                        encs = self.make_candidate_encs(vecs, path=enc_path)
                        self.save_candidates(encs, path=enc_path,
                                             cand_type='encodings')
                    self.fixed_candidate_encs = encs
                    if self.use_cuda:
                        self.fixed_candidate_encs = self.fixed_candidate_encs.cuda()
                else:
                    self.fixed_candidate_encs = None

            else:
                self.fixed_candidates = None
                self.fixed_candidate_vecs = None
                self.fixed_candidate_encs = None

    def load_candidates(self, path, cand_type='vectors'):
        print("[ Loading fixed candidate set {} from {} ]".format(cand_type,
                                                                  path))
        return torch.load(path)

    def make_candidate_vecs(self, cands):
        cand_batches = [cands[i:i + 512] for i in range(0, len(cands), 512)]
        print("[ Vectorizing fixed candidates set from ({} batch(es) of up to 512) ]"
              "".format(len(cand_batches)))
        cand_vecs = []
        for batch in tqdm(cand_batches):
            cand_vecs.extend(self.vectorize_fixed_candidates(batch))
        return padded_3d([cand_vecs]).squeeze(0)

    def save_candidates(self, vecs, path, cand_type='vectors'):
        print("[ Saving fixed candidate set {} to {} ]".format(cand_type,
                                                               path))
        with open(path, 'wb') as f:
            torch.save(vecs, f)

    def encode_candidates(self, padded_cands):
        raise NotImplementedError(
            'Abstract class: user must implement encode_candidates()')

    def make_candidate_encs(self, vecs, path):
        cand_encs = []
        vec_batches = [vecs[i:i + 512] for i in range(0, len(vecs), 512)]
        print("[ Vectorizing fixed candidates set from ({} batch(es) of up to 512) ]"
              "".format(len(vec_batches)))
        for vec_batch in tqdm(vec_batches):
            cand_encs.append(self.encode_candidates(vec_batch))
        return torch.cat(cand_encs, 0)

    def vectorize_fixed_candidates(self, cands_batch):
        """Convert a batch of candidates from text to vectors

        :param cands_batch: a [batchsize] list of candidates (strings)
        :returns: a [num_cands] list of candidate vectors

        By default, candidates are simply vectorized (tokens replaced by token ids).
        A child class may choose to overwrite this method to perform vectorization as
        well as encoding if so desired.
        """
        return [self._vectorize_text(
                    cand, truncate=self.label_truncate, truncate_left=False)
                for cand in cands_batch]<|MERGE_RESOLUTION|>--- conflicted
+++ resolved
@@ -24,8 +24,7 @@
         agent = argparser.add_argument_group('TorchRankerAgent')
         agent.add_argument(
             '-cands', '--candidates', type=str, default='inline',
-<<<<<<< HEAD
-            choices=['batch', 'inline', 'fixed', 'vocab', 'batch-all-cands'],
+            choices=['batch', 'inline', 'fixed', 'batch-all-cands'],
             help='The source of candidates during training '
                  '(see TorchRankerAgent._build_candidates() for details).')
         agent.add_argument(
@@ -33,16 +32,6 @@
             choices=['batch', 'inline', 'fixed', 'vocab', 'batch-all-cands'],
             help='The source of candidates during evaluation (defaults to the same'
                  'value as --candidates if no flag is given)')
-=======
-            choices=['batch', 'inline', 'fixed'],
-            help='The source of candidates during training '
-                 '(see TorchRankerAgent._build_candidates() for details).')
-        agent.add_argument(
-            '-ecands', '--eval-candidates', type=str, default='inline',
-            choices=['batch', 'inline', 'fixed', 'vocab'],
-            help='The source of candidates during evaluation (defaults to '
-                 'inline candidates).')
->>>>>>> 3ca57049
         agent.add_argument(
             '-fcp', '--fixed-candidates-path', type=str,
             help='A text file of fixed candidates to use for all examples, one '
